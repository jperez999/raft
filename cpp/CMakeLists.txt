# =============================================================================
# Copyright (c) 2020-2022, NVIDIA CORPORATION.
#
# Licensed under the Apache License, Version 2.0 (the "License"); you may not use this file except
# in compliance with the License. You may obtain a copy of the License at
#
# http://www.apache.org/licenses/LICENSE-2.0
#
<<<<<<< HEAD
# Unless required by applicable law or agreed to in writing, software
# distributed under the License is distributed on an "AS IS" BASIS,
# WITHOUT WARRANTIES OR CONDITIONS OF ANY KIND, either express or implied.
# See the License for the specific language governing permissions and
# limitations under the License.
#=============================================================================
set(RAPIDS_VERSION "23.02")
set(RAFT_VERSION "23.02.00")
=======
# Unless required by applicable law or agreed to in writing, software distributed under the License
# is distributed on an "AS IS" BASIS, WITHOUT WARRANTIES OR CONDITIONS OF ANY KIND, either express
# or implied. See the License for the specific language governing permissions and limitations under
# the License.
# =============================================================================
set(RAPIDS_VERSION "22.12")
set(RAFT_VERSION "22.12.00")
>>>>>>> 11c51059

cmake_minimum_required(VERSION 3.23.1 FATAL_ERROR)
include(../fetch_rapids.cmake)
include(rapids-cmake)
include(rapids-cpm)
include(rapids-cuda)
include(rapids-export)
include(rapids-find)

rapids_cuda_init_architectures(RAFT)

project(
  RAFT
  VERSION ${RAFT_VERSION}
  LANGUAGES CXX CUDA
)

# Write the version header
rapids_cmake_write_version_file(include/raft/version_config.hpp)

# ##################################################################################################
# * build type ---------------------------------------------------------------

# Set a default build type if none was specified
rapids_cmake_build_type(Release)

# this is needed for clang-tidy runs
set(CMAKE_EXPORT_COMPILE_COMMANDS ON)

# ##################################################################################################
# * User Options  ------------------------------------------------------------

option(BUILD_SHARED_LIBS "Build raft shared libraries" ON)
option(BUILD_TESTS "Build raft unit-tests" ON)
option(BUILD_BENCH "Build raft C++ benchmark tests" OFF)
option(CUDA_ENABLE_KERNELINFO "Enable kernel resource usage info" OFF)
option(CUDA_ENABLE_LINEINFO
       "Enable the -lineinfo option for nvcc (useful for cuda-memcheck / profiler)" OFF
)
option(CUDA_STATIC_RUNTIME "Statically link the CUDA toolkit runtime and libraries" OFF)
option(DETECT_CONDA_ENV "Enable detection of conda environment for dependencies" ON)
option(DISABLE_DEPRECATION_WARNINGS "Disable deprecaction warnings " ON)
option(DISABLE_OPENMP "Disable OpenMP" OFF)
option(RAFT_NVTX "Enable nvtx markers" OFF)

option(RAFT_COMPILE_LIBRARIES "Enable building raft shared library instantiations" ${BUILD_TESTS})
option(
  RAFT_COMPILE_NN_LIBRARY "Enable building raft nearest neighbors shared library instantiations"
  ${RAFT_COMPILE_LIBRARIES}
)
option(RAFT_COMPILE_DIST_LIBRARY "Enable building raft distant shared library instantiations"
       ${RAFT_COMPILE_LIBRARIES}
)
option(RAFT_ENABLE_NN_DEPENDENCIES "Search for raft::nn dependencies like faiss"
       ${RAFT_COMPILE_LIBRARIES}
)

option(RAFT_ENABLE_thrust_DEPENDENCY "Enable Thrust dependency" ON)

if(BUILD_TESTS OR BUILD_BENCH)
  # Needed because GoogleBenchmark changes the state of FindThreads.cmake, causing subsequent runs
  # to have different values for the `Threads::Threads` target. Setting this flag ensures
  # `Threads::Threads` is the same value in first run and subsequent runs.
  set(THREADS_PREFER_PTHREAD_FLAG ON)
endif()

if(BUILD_TESTS AND NOT RAFT_ENABLE_thrust_DEPENDENCY)
  message(VERBOSE "RAFT: BUILD_TESTS is enabled, overriding RAFT_ENABLE_thrust_DEPENDENCY")
  set(RAFT_ENABLE_thrust_DEPENDENCY ON)
endif()

option(RAFT_EXCLUDE_FAISS_FROM_ALL "Exclude FAISS targets from RAFT's 'all' target" ON)

include(CMakeDependentOption)
cmake_dependent_option(
  RAFT_USE_FAISS_STATIC
  "Build and statically link the FAISS library for nearest neighbors search on GPU"
  ON
  RAFT_COMPILE_LIBRARIES
  OFF
)

message(VERBOSE "RAFT: Building optional components: ${raft_FIND_COMPONENTS}")
message(VERBOSE "RAFT: Build RAFT unit-tests: ${BUILD_TESTS}")
message(VERBOSE "RAFT: Building raft C++ benchmarks: ${BUILD_BENCH}")
message(VERBOSE "RAFT: Enable detection of conda environment for dependencies: ${DETECT_CONDA_ENV}")
message(VERBOSE "RAFT: Disable depreaction warnings " ${DISABLE_DEPRECATION_WARNINGS})
message(VERBOSE "RAFT: Disable OpenMP: ${DISABLE_OPENMP}")
message(VERBOSE "RAFT: Enable kernel resource usage info: ${CUDA_ENABLE_KERNELINFO}")
message(VERBOSE "RAFT: Enable lineinfo in nvcc: ${CUDA_ENABLE_LINEINFO}")
message(VERBOSE "RAFT: Enable nvtx markers: ${RAFT_NVTX}")
message(VERBOSE
        "RAFT: Statically link the CUDA toolkit runtime and libraries: ${CUDA_STATIC_RUNTIME}"
)

# Set RMM logging level
set(RMM_LOGGING_LEVEL
    "INFO"
    CACHE STRING "Choose the logging level."
)
set_property(
  CACHE RMM_LOGGING_LEVEL PROPERTY STRINGS "TRACE" "DEBUG" "INFO" "WARN" "ERROR" "CRITICAL" "OFF"
)
message(VERBOSE "RAFT: RMM_LOGGING_LEVEL = '${RMM_LOGGING_LEVEL}'.")

# ##################################################################################################
# * Conda environment detection ----------------------------------------------

if(DETECT_CONDA_ENV)
  rapids_cmake_support_conda_env(conda_env MODIFY_PREFIX_PATH)
  if(CMAKE_INSTALL_PREFIX_INITIALIZED_TO_DEFAULT AND DEFINED ENV{CONDA_PREFIX})
    message(
      STATUS "RAFT: No CMAKE_INSTALL_PREFIX argument detected, setting to: $ENV{CONDA_PREFIX}"
    )
    set(CMAKE_INSTALL_PREFIX "$ENV{CONDA_PREFIX}")
  endif()
endif()

# ##################################################################################################
# * compiler options ---------------------------------------------------------

set(_ctk_static_suffix "")
if(CUDA_STATIC_RUNTIME)
  set(_ctk_static_suffix "_static")
endif()

# CUDA runtime
rapids_cuda_init_runtime(USE_STATIC ${CUDA_STATIC_RUNTIME})

if(NOT DISABLE_OPENMP)
  find_package(OpenMP)
  if(OPENMP_FOUND)
    message(VERBOSE "RAFT: OpenMP found in ${OpenMP_CXX_INCLUDE_DIRS}")
  endif()
endif()

# * find CUDAToolkit package
# * determine GPU architectures
# * enable the CMake CUDA language
# * set other CUDA compilation flags
rapids_find_package(
  CUDAToolkit REQUIRED
  BUILD_EXPORT_SET raft-exports
  INSTALL_EXPORT_SET raft-exports
)
include(cmake/modules/ConfigureCUDA.cmake)

# ##################################################################################################
# * Requirements -------------------------------------------------------------

if(RAFT_COMPILE_LIBRARIES)
  set(RAFT_COMPILE_DIST_LIBRARY ON)
  set(RAFT_COMPILE_NN_LIBRARY ON)
endif()

if(RAFT_COMPILE_DIST_LIBRARY OR distance IN_LIST raft_FIND_COMPONENTS)
  set(RAFT_ENABLE_cuco_DEPENDENCY ON)
endif()

# add third party dependencies using CPM
rapids_cpm_init()

# thrust before rmm/cuco so we get the right version of thrust/cub
include(cmake/thirdparty/get_thrust.cmake)
include(cmake/thirdparty/get_rmm.cmake)
include(cmake/thirdparty/get_faiss.cmake)
include(cmake/thirdparty/get_cutlass.cmake)

if(RAFT_ENABLE_cuco_DEPENDENCY)
  include(${rapids-cmake-dir}/cpm/cuco.cmake)
  rapids_cpm_cuco(
    BUILD_EXPORT_SET raft-distance-lib-exports INSTALL_EXPORT_SET raft-distance-lib-exports
  )
endif()

if(BUILD_TESTS)
  include(cmake/thirdparty/get_gtest.cmake)
endif()

if(BUILD_BENCH)
  include(${rapids-cmake-dir}/cpm/gbench.cmake)
  rapids_cpm_gbench()
endif()

# ##################################################################################################
# * raft ---------------------------------------------------------------------
add_library(raft INTERFACE)
add_library(raft::raft ALIAS raft)

target_include_directories(
  raft INTERFACE "$<BUILD_INTERFACE:${RAFT_SOURCE_DIR}/include>" "$<INSTALL_INTERFACE:include>"
)

# Keep RAFT as lightweight as possible. Only CUDA libs and rmm should be used in global target.
target_link_libraries(
  raft
  INTERFACE rmm::rmm
            CUDA::cublas${_ctk_static_suffix}
            CUDA::curand${_ctk_static_suffix}
            CUDA::cusolver${_ctk_static_suffix}
            CUDA::cusparse${_ctk_static_suffix}
            $<$<BOOL:${RAFT_ENABLE_thrust_DEPENDENCY}>:raft::Thrust>
)

target_compile_features(raft INTERFACE cxx_std_17 $<BUILD_INTERFACE:cuda_std_17>)

if(RAFT_COMPILE_DIST_LIBRARY OR RAFT_COMPILE_NN_LIBRARY)
  file(
    WRITE "${CMAKE_CURRENT_BINARY_DIR}/fatbin.ld"
    [=[
SECTIONS
{
.nvFatBinSegment : { *(.nvFatBinSegment) }
.nv_fatbin : { *(.nv_fatbin) }
}
]=]
  )
endif()

# ##################################################################################################
# * NVTX support in raft -----------------------------------------------------

if(RAFT_NVTX)
  # This enables NVTX within the project with no option to disable it downstream.
  target_link_libraries(raft INTERFACE CUDA::nvToolsExt)
  target_compile_definitions(raft INTERFACE NVTX_ENABLED)
else()
  # Allow enable NVTX downstream if not set here. This creates a new option at build/install time,
  # which is set by default to OFF, but can be enabled in the dependent project.
  get_property(
    nvtx_option_help_string
    CACHE RAFT_NVTX
    PROPERTY HELPSTRING
  )
  string(
    CONCAT
      nvtx_export_string
      "option(RAFT_NVTX \""
      ${nvtx_option_help_string}
      "\" OFF)"
      [=[

target_link_libraries(raft::raft INTERFACE $<$<BOOL:${RAFT_NVTX}>:CUDA::nvToolsExt>)
target_compile_definitions(raft::raft INTERFACE $<$<BOOL:${RAFT_NVTX}>:NVTX_ENABLED>)

  ]=]
  )
endif()

# ##################################################################################################
# * raft_distance ------------------------------------------------------------ TODO: Currently, this
#   package also contains the 'random' namespace (for rmat logic) We couldn't get this to work
#   properly due to strange CI failures as noticed in the PR#778. In the long term, we should rename
#   this package to `raft_compiled` in order to have a single pre-compiled raft package for those
#   who need it.
add_library(raft_distance INTERFACE)

if(TARGET raft_distance AND (NOT TARGET raft::distance))
  add_library(raft::distance ALIAS raft_distance)
endif()

set_target_properties(raft_distance PROPERTIES EXPORT_NAME distance)

if(RAFT_COMPILE_DIST_LIBRARY)
  add_library(
    raft_distance_lib
    src/distance/pairwise_distance.cu
    src/distance/fused_l2_min_arg.cu
    src/distance/update_centroids_float.cu
    src/distance/update_centroids_double.cu
    src/distance/cluster_cost_float.cu
    src/distance/cluster_cost_double.cu
    src/distance/specializations/detail/canberra.cu
    src/distance/specializations/detail/chebyshev.cu
    src/distance/specializations/detail/correlation.cu
    src/distance/specializations/detail/cosine.cu
    src/distance/specializations/detail/cosine.cu
    src/distance/specializations/detail/hamming_unexpanded.cu
    src/distance/specializations/detail/hellinger_expanded.cu
    src/distance/specializations/detail/jensen_shannon_float_float_float_int.cu
    src/distance/specializations/detail/jensen_shannon_float_float_float_uint32.cu
    src/distance/specializations/detail/jensen_shannon_double_double_double_int.cu
    src/distance/specializations/detail/kernels/gram_matrix_base_double.cu
    src/distance/specializations/detail/kernels/gram_matrix_base_float.cu
    src/distance/specializations/detail/kernels/polynomial_kernel_double_int.cu
    src/distance/specializations/detail/kernels/polynomial_kernel_float_int.cu
    # These are somehow missing a kernel definition which is causing a compile error.
    # src/distance/specializations/detail/kernels/rbf_kernel_double.cu
    # src/distance/specializations/detail/kernels/rbf_kernel_float.cu
    src/distance/specializations/detail/kernels/tanh_kernel_double.cu
    src/distance/specializations/detail/kernels/tanh_kernel_float.cu
    src/distance/specializations/detail/kl_divergence_float_float_float_int.cu
    src/distance/specializations/detail/kl_divergence_float_float_float_uint32.cu
    src/distance/specializations/detail/kl_divergence_double_double_double_int.cu
    src/distance/specializations/detail/l1_float_float_float_int.cu
    src/distance/specializations/detail/l1_float_float_float_uint32.cu
    src/distance/specializations/detail/l1_double_double_double_int.cu
    src/distance/specializations/detail/l2_expanded_float_float_float_int.cu
    src/distance/specializations/detail/l2_expanded_float_float_float_uint32.cu
    src/distance/specializations/detail/l2_expanded_double_double_double_int.cu
    src/distance/specializations/detail/l2_sqrt_expanded_float_float_float_int.cu
    src/distance/specializations/detail/l2_sqrt_expanded_float_float_float_uint32.cu
    src/distance/specializations/detail/l2_sqrt_expanded_double_double_double_int.cu
    src/distance/specializations/detail/l2_sqrt_unexpanded_float_float_float_int.cu
    src/distance/specializations/detail/l2_sqrt_unexpanded_float_float_float_uint32.cu
    src/distance/specializations/detail/l2_sqrt_unexpanded_double_double_double_int.cu
    src/distance/specializations/detail/l2_unexpanded_double_double_double_int.cu
    src/distance/specializations/detail/l2_unexpanded_float_float_float_uint32.cu
    src/distance/specializations/detail/l2_unexpanded_float_float_float_int.cu
    src/distance/specializations/detail/lp_unexpanded_double_double_double_int.cu
    src/distance/specializations/detail/lp_unexpanded_float_float_float_uint32.cu
    src/distance/specializations/detail/lp_unexpanded_float_float_float_int.cu
    src/distance/specializations/detail/russel_rao_double_double_double_int.cu
    src/distance/specializations/detail/russel_rao_float_float_float_uint32.cu
    src/distance/specializations/detail/russel_rao_float_float_float_int.cu
    src/distance/specializations/fused_l2_nn_double_int.cu
    src/distance/specializations/fused_l2_nn_double_int64.cu
    src/distance/specializations/fused_l2_nn_float_int.cu
    src/distance/specializations/fused_l2_nn_float_int64.cu
    src/nn/specializations/detail/ivfpq_build.cu
    src/nn/specializations/detail/ivfpq_compute_similarity_float_fast.cu
    src/nn/specializations/detail/ivfpq_compute_similarity_float_no_basediff.cu
    src/nn/specializations/detail/ivfpq_compute_similarity_float_no_smem_lut.cu
    src/nn/specializations/detail/ivfpq_compute_similarity_fp8s_fast.cu
    src/nn/specializations/detail/ivfpq_compute_similarity_fp8s_no_basediff.cu
    src/nn/specializations/detail/ivfpq_compute_similarity_fp8s_no_smem_lut.cu
    src/nn/specializations/detail/ivfpq_compute_similarity_fp8u_fast.cu
    src/nn/specializations/detail/ivfpq_compute_similarity_fp8u_no_basediff.cu
    src/nn/specializations/detail/ivfpq_compute_similarity_fp8u_no_smem_lut.cu
    src/nn/specializations/detail/ivfpq_compute_similarity_half_fast.cu
    src/nn/specializations/detail/ivfpq_compute_similarity_half_no_basediff.cu
    src/nn/specializations/detail/ivfpq_compute_similarity_half_no_smem_lut.cu
    src/nn/specializations/detail/ivfpq_search.cu
    src/nn/specializations/detail/ivfpq_search_float_uint64_t.cu
    src/random/specializations/rmat_rectangular_generator_int_double.cu
    src/random/specializations/rmat_rectangular_generator_int64_double.cu
    src/random/specializations/rmat_rectangular_generator_int_float.cu
    src/random/specializations/rmat_rectangular_generator_int64_float.cu
  )
  set_target_properties(
    raft_distance_lib
    PROPERTIES OUTPUT_NAME raft_distance
               BUILD_RPATH "\$ORIGIN"
               INSTALL_RPATH "\$ORIGIN"
               CXX_STANDARD 17
               CXX_STANDARD_REQUIRED ON
               CUDA_STANDARD 17
               CUDA_STANDARD_REQUIRED ON
               POSITION_INDEPENDENT_CODE ON
               INTERFACE_POSITION_INDEPENDENT_CODE ON
  )

  target_link_libraries(
    raft_distance_lib
    PUBLIC raft::raft cuco::cuco
    PRIVATE nvidia::cutlass::cutlass
  )
  target_compile_options(
    raft_distance_lib PRIVATE "$<$<COMPILE_LANGUAGE:CXX>:${RAFT_CXX_FLAGS}>"
                              "$<$<COMPILE_LANGUAGE:CUDA>:${RAFT_CUDA_FLAGS}>"
  )
  target_compile_definitions(raft_distance_lib INTERFACE "RAFT_DISTANCE_COMPILED")

  # ensure CUDA symbols aren't relocated to the middle of the debug build binaries
  target_link_options(raft_distance_lib PRIVATE "${CMAKE_CURRENT_BINARY_DIR}/fatbin.ld")

endif()

if(TARGET raft_distance_lib AND (NOT TARGET raft::raft_distance_lib))
  add_library(raft::raft_distance_lib ALIAS raft_distance_lib)
endif()

target_link_libraries(
  raft_distance INTERFACE raft::raft $<TARGET_NAME_IF_EXISTS:raft::raft_distance_lib>
                          nvidia::cutlass::cutlass
)

# ##################################################################################################
# * raft_nn ------------------------------------------------------------------
add_library(raft_nn INTERFACE)

if(TARGET raft_nn AND (NOT TARGET raft::nn))
  add_library(raft::nn ALIAS raft_nn)
endif()

set_target_properties(raft_nn PROPERTIES EXPORT_NAME nn)

if(RAFT_COMPILE_NN_LIBRARY)
  add_library(
    raft_nn_lib
    src/nn/specializations/ball_cover.cu
    src/nn/specializations/detail/ball_cover_lowdim_pass_one_2d.cu
    src/nn/specializations/detail/ball_cover_lowdim_pass_two_2d.cu
    src/nn/specializations/detail/ball_cover_lowdim_pass_one_3d.cu
    src/nn/specializations/detail/ball_cover_lowdim_pass_two_3d.cu
    src/nn/specializations/detail/ivfpq_compute_similarity_float_fast.cu
    src/nn/specializations/detail/ivfpq_compute_similarity_float_no_basediff.cu
    src/nn/specializations/detail/ivfpq_compute_similarity_float_no_smem_lut.cu
    src/nn/specializations/detail/ivfpq_compute_similarity_fp8s_fast.cu
    src/nn/specializations/detail/ivfpq_compute_similarity_fp8s_no_basediff.cu
    src/nn/specializations/detail/ivfpq_compute_similarity_fp8s_no_smem_lut.cu
    src/nn/specializations/detail/ivfpq_compute_similarity_fp8u_fast.cu
    src/nn/specializations/detail/ivfpq_compute_similarity_fp8u_no_basediff.cu
    src/nn/specializations/detail/ivfpq_compute_similarity_fp8u_no_smem_lut.cu
    src/nn/specializations/detail/ivfpq_compute_similarity_half_fast.cu
    src/nn/specializations/detail/ivfpq_compute_similarity_half_no_basediff.cu
    src/nn/specializations/detail/ivfpq_compute_similarity_half_no_smem_lut.cu
    src/nn/specializations/detail/ivfpq_build.cu
    src/nn/specializations/detail/ivfpq_search.cu
    src/nn/specializations/detail/ivfpq_search_float_int64_t.cu
    src/nn/specializations/detail/ivfpq_search_float_uint32_t.cu
    src/nn/specializations/detail/ivfpq_search_float_uint64_t.cu
    src/nn/specializations/fused_l2_knn_long_float_true.cu
    src/nn/specializations/fused_l2_knn_long_float_false.cu
    src/nn/specializations/fused_l2_knn_int_float_true.cu
    src/nn/specializations/fused_l2_knn_int_float_false.cu
    src/nn/specializations/knn.cu
  )
  set_target_properties(
    raft_nn_lib
    PROPERTIES OUTPUT_NAME raft_nn
               BUILD_RPATH "\$ORIGIN"
               INSTALL_RPATH "\$ORIGIN"
               CXX_STANDARD 17
               CXX_STANDARD_REQUIRED ON
               CUDA_STANDARD 17
               CUDA_STANDARD_REQUIRED ON
               POSITION_INDEPENDENT_CODE ON
               INTERFACE_POSITION_INDEPENDENT_CODE ON
  )

  target_link_libraries(
    raft_nn_lib
    PUBLIC faiss::faiss raft::raft
    PRIVATE nvidia::cutlass::cutlass
  )
  target_compile_options(
    raft_nn_lib PRIVATE "$<$<COMPILE_LANGUAGE:CXX>:${RAFT_CXX_FLAGS}>"
                        "$<$<COMPILE_LANGUAGE:CUDA>:${RAFT_CUDA_FLAGS}>"
  )
  # ensure CUDA symbols aren't relocated to the middle of the debug build binaries
  target_link_options(raft_nn_lib PRIVATE "${CMAKE_CURRENT_BINARY_DIR}/fatbin.ld")

  target_compile_definitions(raft_nn_lib INTERFACE "RAFT_NN_COMPILED")
endif()

if(TARGET raft_nn_lib AND (NOT TARGET raft::raft_nn_lib))
  add_library(raft::raft_nn_lib ALIAS raft_nn_lib)
endif()

target_link_libraries(
  raft_nn INTERFACE raft::raft $<TARGET_NAME_IF_EXISTS:raft::raft_nn_lib> nvidia::cutlass::cutlass
)

# ##################################################################################################
# * raft_distributed -------------------------------------------------------------------------------
add_library(raft_distributed INTERFACE)

if(TARGET raft_distributed AND (NOT TARGET raft::distributed))
  add_library(raft::distributed ALIAS raft_distributed)
endif()

set_target_properties(raft_distributed PROPERTIES EXPORT_NAME distributed)

rapids_export_package(BUILD ucx raft-distributed-exports)
rapids_export_package(INSTALL ucx raft-distributed-exports)

target_link_libraries(raft_distributed INTERFACE ucx::ucp)

# ##################################################################################################
# * install targets-----------------------------------------------------------
rapids_cmake_install_lib_dir(lib_dir)
include(GNUInstallDirs)
include(CPack)

install(
  TARGETS raft
  DESTINATION ${lib_dir}
  COMPONENT raft
  EXPORT raft-exports
)

install(
  TARGETS raft_distance
  DESTINATION ${lib_dir}
  COMPONENT raft
  EXPORT raft-distance-exports
)

install(
  TARGETS raft_nn
  DESTINATION ${lib_dir}
  COMPONENT raft
  EXPORT raft-nn-exports
)

if(TARGET raft_distance_lib)
  install(
    TARGETS raft_distance_lib
    DESTINATION ${lib_dir}
    COMPONENT distance
    EXPORT raft-distance-lib-exports
  )
  install(
    DIRECTORY include/raft_distance
    DESTINATION ${CMAKE_INSTALL_INCLUDEDIR}
    COMPONENT distance
  )
endif()

if(TARGET raft_nn_lib)
  install(
    TARGETS raft_nn_lib
    DESTINATION ${lib_dir}
    COMPONENT nn
    EXPORT raft-nn-lib-exports
  )
endif()

install(
  TARGETS raft_distributed
  DESTINATION ${lib_dir}
  COMPONENT distributed
  EXPORT raft-distributed-exports
)

install(
  DIRECTORY include/raft
  COMPONENT raft
  DESTINATION ${CMAKE_INSTALL_INCLUDEDIR}
)

# Temporary install of raft.hpp while the file is removed
install(
  FILES include/raft.hpp
  COMPONENT raft
  DESTINATION ${CMAKE_INSTALL_INCLUDEDIR}/raft
)

install(
  FILES ${CMAKE_CURRENT_BINARY_DIR}/include/raft/version_config.hpp
  COMPONENT raft
  DESTINATION include/raft
)

# ##################################################################################################
# * export/install optional components  --------------------------------------

include("${rapids-cmake-dir}/export/write_dependencies.cmake")

set(raft_components distance nn distributed)
set(raft_install_comp raft raft raft)
if(TARGET raft_distance_lib)
  list(APPEND raft_components distance-lib)
  list(APPEND raft_install_comp distance)
endif()
if(TARGET raft_nn_lib)
  list(APPEND raft_components nn-lib)
  list(APPEND raft_install_comp nn)
endif()

foreach(comp install_comp IN ZIP_LISTS raft_components raft_install_comp)
  install(
    EXPORT raft-${comp}-exports
    FILE raft-${comp}-targets.cmake
    NAMESPACE raft::
    DESTINATION "${lib_dir}/cmake/raft"
    COMPONENT ${install_comp}
  )
  export(
    EXPORT raft-${comp}-exports
    FILE ${RAFT_BINARY_DIR}/raft-${comp}-targets.cmake
    NAMESPACE raft::
  )
  rapids_export_write_dependencies(
    BUILD raft-${comp}-exports "${PROJECT_BINARY_DIR}/raft-${comp}-dependencies.cmake"
  )
  rapids_export_write_dependencies(
    INSTALL raft-${comp}-exports
    "${PROJECT_BINARY_DIR}/rapids-cmake/raft/export/${install_comp}/raft-${comp}-dependencies.cmake"
  )

endforeach()

# ##################################################################################################
# * install export -----------------------------------------------------------
set(doc_string
    [=[
Provide targets for the RAFT: Reusable Accelerated Functions and Tools

RAFT contains fundamental widely-used algorithms and primitives
for data science and machine learning.

Optional Components:
  - nn
  - distance
  - distributed

Imported Targets:
  - raft::raft
  - raft::nn brought in by the `nn` optional component
  - raft::distance brought in by the `distance` optional component
  - raft::distributed brought in by the `distributed` optional component

]=]
)

set(code_string ${nvtx_export_string})

if(RAFT_ENABLE_thrust_DEPENDENCY)
  string(
    APPEND
    code_string
    [=[
  if(NOT TARGET raft::Thrust)
    thrust_create_target(raft::Thrust FROM_OPTIONS)
  endif()
  ]=]
  )
endif()

string(
  APPEND
  code_string
  [=[
if(distance IN_LIST raft_FIND_COMPONENTS)
  enable_language(CUDA)
endif()

if(nn IN_LIST raft_FIND_COMPONENTS)
  enable_language(CUDA)

  if(TARGET faiss AND (NOT TARGET faiss::faiss))
      add_library(faiss::faiss ALIAS faiss)
  elseif(TARGET faiss::faiss AND (NOT TARGET faiss))
      add_library(faiss ALIAS faiss::faiss)
  endif()
endif()
]=]
)

# Use `rapids_export` for 22.04 as it will have COMPONENT support
include(cmake/modules/raft_export.cmake)
raft_export(
  INSTALL raft COMPONENTS nn distance distributed EXPORT_SET raft-exports GLOBAL_TARGETS raft nn
  distance distributed NAMESPACE raft:: DOCUMENTATION doc_string FINAL_CODE_BLOCK code_string
)

# ##################################################################################################
# * build export -------------------------------------------------------------
raft_export(
  BUILD
  raft
  EXPORT_SET
  raft-exports
  COMPONENTS
  nn
  distance
  distributed
  GLOBAL_TARGETS
  raft
  raft_distance
  distributed
  raft_nn
  DOCUMENTATION
  doc_string
  NAMESPACE
  raft::
  FINAL_CODE_BLOCK
  code_string
)

# ##################################################################################################
# * build test executable ----------------------------------------------------

if(BUILD_TESTS)
  include(test/CMakeLists.txt)
endif()

# ##################################################################################################
# * build benchmark executable -----------------------------------------------

if(BUILD_BENCH)
  include(bench/CMakeLists.txt)
endif()

# ##################################################################################################
# * doxygen targets ----------------------------------------------------------
include(cmake/doxygen.cmake)
add_doxygen_target(
  IN_DOXYFILE doxygen/Doxyfile.in OUT_DOXYFILE ${CMAKE_CURRENT_BINARY_DIR}/Doxyfile CWD
  ${CMAKE_CURRENT_BINARY_DIR}
)<|MERGE_RESOLUTION|>--- conflicted
+++ resolved
@@ -6,24 +6,12 @@
 #
 # http://www.apache.org/licenses/LICENSE-2.0
 #
-<<<<<<< HEAD
-# Unless required by applicable law or agreed to in writing, software
-# distributed under the License is distributed on an "AS IS" BASIS,
-# WITHOUT WARRANTIES OR CONDITIONS OF ANY KIND, either express or implied.
-# See the License for the specific language governing permissions and
-# limitations under the License.
-#=============================================================================
-set(RAPIDS_VERSION "23.02")
-set(RAFT_VERSION "23.02.00")
-=======
 # Unless required by applicable law or agreed to in writing, software distributed under the License
 # is distributed on an "AS IS" BASIS, WITHOUT WARRANTIES OR CONDITIONS OF ANY KIND, either express
 # or implied. See the License for the specific language governing permissions and limitations under
 # the License.
-# =============================================================================
-set(RAPIDS_VERSION "22.12")
-set(RAFT_VERSION "22.12.00")
->>>>>>> 11c51059
+set(RAPIDS_VERSION "23.02")
+set(RAFT_VERSION "23.02.00")
 
 cmake_minimum_required(VERSION 3.23.1 FATAL_ERROR)
 include(../fetch_rapids.cmake)
