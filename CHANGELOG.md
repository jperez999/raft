# RAFT 0.15.0 (Date TBD)

## New Features
- PR #12: Spectral clustering.
- PR #7: Migrating cuml comms -> raft comms_t
<<<<<<< HEAD
- PR #18: Adding commsplit to cuml communicator
=======
- PR #15: add exception based error handling macros
- PR #29: Add ceildiv functionality
>>>>>>> a7f6e886

## Improvements
- PR #13: Add RMM_INCLUDE and RMM_LIBRARY options to allow linking to non-conda RMM
- PR #22: Preserve order in comms workers for rank initialization
- PR #38: Remove #include <cudart_utils.h> from `raft/mr/`
- PR #39: Adding a virtual destructor to `raft::handle_t` and `raft::comms::comms_t`
- PR #41: Upgrade to `cusparseSpMV()`, alg selection, and rectangular matrices.

## Bug Fixes
- PR #17: Make destructor inline to avoid redeclaration error
- PR #25: Fix bug in handle_t::get_internal_streams
- PR #26: Fix bug in RAFT_EXPECTS (add parentheses surrounding cond)
- PR #34: Fix issue with incorrect docker image being used in local build script
- PR #35: Remove #include <nccl.h> from `raft/error.hpp`
- PR #40: Preemptively fixed future CUDA 11 related errors.

# RAFT 0.14.0 (Date TBD)

## New Features
- Initial RAFT version
- PR #3: defining raft::handle_t, device_buffer, host_buffer, allocator classes

## Bug Fixes
- PR #5: Small build.sh fixes<|MERGE_RESOLUTION|>--- conflicted
+++ resolved
@@ -3,12 +3,9 @@
 ## New Features
 - PR #12: Spectral clustering.
 - PR #7: Migrating cuml comms -> raft comms_t
-<<<<<<< HEAD
 - PR #18: Adding commsplit to cuml communicator
-=======
 - PR #15: add exception based error handling macros
 - PR #29: Add ceildiv functionality
->>>>>>> a7f6e886
 
 ## Improvements
 - PR #13: Add RMM_INCLUDE and RMM_LIBRARY options to allow linking to non-conda RMM
